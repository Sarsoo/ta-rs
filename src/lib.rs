//! ta is a Rust library for technical analysis. It provides number of technical indicators
//! that can be used to build trading strategies for stock markets, futures, forex, cryptocurrencies, etc.
//!
//! Every indicator is implemented as a data structure with fields, that define parameters and
//! state.
//!
//! Every indicator implements [Next<T>](trait.Next.html) and [Reset](trait.Reset.html) traits,
//! which are the core concept of the library.
//!
//! Since `Next<T>` is a generic trait, most of the indicators can work with both input types: `f64` and more complex
//! structures like [DataItem](struct.DataItem.html).
//!
//! # Example
//! ```
//! use ta::indicators::ExponentialMovingAverage;
//! use ta::Next;
//!
//! // it can return an error, when an invalid period is passed (e.g. 0)
//! let mut ema = ExponentialMovingAverage::new(3).unwrap();
//!
//! assert_eq!(ema.next(2.0), 2.0);
//! assert_eq!(ema.next(5.0), 3.5);
//! assert_eq!(ema.next(1.0), 2.25);
//! assert_eq!(ema.next(6.25), 4.25);
//! ```
//!
//! # List of indicators
//!
//! * Trend
//!   * [Exponential Moving Average (EMA)](crate::indicators::ExponentialMovingAverage)
<<<<<<< HEAD
=======
//!   * [Hull Moving Average (HMA)](crate::indicators::HullMovingAverage)
//!   * [Weighted Moving Average] (WMA)(crate::indicators::WeightedMovingAverage)
>>>>>>> 9617358f
//!   * [Simple Moving Average (SMA)](crate::indicators::SimpleMovingAverage)
//!   * [Weighted Moving Average (WMA)](crate::indicators::WeightedMovingAverage)
//!   * [Volume Weighted Average Price (VWAP)](crate::indicators::VolumeWeightedAveragePrice)
//! * Oscillators
//!   * [Relative Strength Index (RSI)](indicators/struct.RelativeStrengthIndex.html)
//!   * [Fast Stochastic](indicators/struct.FastStochastic.html)
//!   * [Slow Stochastic](indicators/struct.SlowStochastic.html)
//!   * [Moving Average Convergence Divergence (MACD)](indicators/struct.MovingAverageConvergenceDivergence.html)
//!   * [Percentage Price Oscillator (PPO)](indicators/struct.PercentagePriceOscillator.html)
//!   * [Commodity Channel Index (CCI)](indicators/struct.CommodityChannelIndex.html)
//!   * [Money Flow Index (MFI)](indicators/struct.MoneyFlowIndex.html)
//! * Other
//!   * [Standard Deviation (SD)](indicators/struct.StandardDeviation.html)
//!   * [Mean Absolute Deviation (MAD)](indicators/struct.MeanAbsoluteDeviation.html)
//!   * [Bollinger Bands (BB)](indicators/struct.BollingerBands.html)
//!   * [Chandelier Exit (CE)](indicators/struct.ChandelierExit.html)
//!   * [Keltner Channel (KC)](indicators/struct.KeltnerChannel.html)
//!   * [Maximum](indicators/struct.Maximum.html)
//!   * [Minimum](indicators/struct.Minimum.html)
//!   * [True Range](indicators/struct.TrueRange.html)
//!   * [Average True Range (ATR)](indicators/struct.AverageTrueRange.html)
//!   * [Efficiency Ratio (ER)](indicators/struct.EfficiencyRatio.html)
//!   * [Rate of Change (ROC)](indicators/struct.RateOfChange.html)
//!   * [On Balance Volume (OBV)](indicators/struct.OnBalanceVolume.html)
//!
#[cfg(test)]
#[macro_use]
mod test_helper;

mod helpers;

pub mod errors;
pub mod indicators;

mod traits;
pub use crate::traits::*;

mod data_item;
pub use crate::data_item::DataItem;<|MERGE_RESOLUTION|>--- conflicted
+++ resolved
@@ -28,11 +28,7 @@
 //!
 //! * Trend
 //!   * [Exponential Moving Average (EMA)](crate::indicators::ExponentialMovingAverage)
-<<<<<<< HEAD
-=======
 //!   * [Hull Moving Average (HMA)](crate::indicators::HullMovingAverage)
-//!   * [Weighted Moving Average] (WMA)(crate::indicators::WeightedMovingAverage)
->>>>>>> 9617358f
 //!   * [Simple Moving Average (SMA)](crate::indicators::SimpleMovingAverage)
 //!   * [Weighted Moving Average (WMA)](crate::indicators::WeightedMovingAverage)
 //!   * [Volume Weighted Average Price (VWAP)](crate::indicators::VolumeWeightedAveragePrice)
